from multiprocessing import Pool

import numpy as np

<<<<<<< HEAD
def nancov(A: np.ndarray,iparallel=0) -> np.ndarray:

    """
    Calculate a psuedocovariance matrix for a dataset, ignoring NaN values.

=======
def nancov(A: np.ndarray) -> np.ndarray:

    """
    Calculate a pseudocovariance matrix for a dataset, ignoring NaN values.
>>>>>>> b0a49217
    Parameters
    ----------
    A : np.ndarray
        Interpolated data array of shape (N, L), where each row represents one data function.

    Returns
    -------
    np.ndarray
        Approximated covariance matrix of shape (L, L). cov = 1/N A.T . A

    Notes
    -----
    The function computes the covariance matrix by normalizing the input data and then
    calculating the dot product for each pair of features, ignoring NaN values.
    """

    # Create a binary mask for valid (non-NaN) values
    nan_mask = ~np.isnan(A)

    #normalise data
    A_norm = A - np.nanmean(A, axis=0)
    # Replace NaNs with zeros for dot product computation
    A_filled = np.where(nan_mask, A_norm, 0)

    # Compute the dot product of the data matrix
    cov_num = np.dot(A_filled.T, A_filled)

    # Compute the number of valid (non-NaN) pairs for each covariance entry
    N = np.dot(nan_mask.astype(int).T, nan_mask.astype(int)) 
    # Avoid division by zero
<<<<<<< HEAD
    #N[N == 0] = np.nan
=======
    if np.any(N == 0):
        raise ValueError("Some covariance entries have no valid data points. Check your data with data_gappiness function.")
>>>>>>> b0a49217

    # Compute the weighted covariance matrix
    cov = cov_num / N

    return cov<|MERGE_RESOLUTION|>--- conflicted
+++ resolved
@@ -2,18 +2,11 @@
 
 import numpy as np
 
-<<<<<<< HEAD
-def nancov(A: np.ndarray,iparallel=0) -> np.ndarray:
-
-    """
-    Calculate a psuedocovariance matrix for a dataset, ignoring NaN values.
-
-=======
 def nancov(A: np.ndarray) -> np.ndarray:
 
     """
     Calculate a pseudocovariance matrix for a dataset, ignoring NaN values.
->>>>>>> b0a49217
+
     Parameters
     ----------
     A : np.ndarray
@@ -44,12 +37,8 @@
     # Compute the number of valid (non-NaN) pairs for each covariance entry
     N = np.dot(nan_mask.astype(int).T, nan_mask.astype(int)) 
     # Avoid division by zero
-<<<<<<< HEAD
-    #N[N == 0] = np.nan
-=======
     if np.any(N == 0):
         raise ValueError("Some covariance entries have no valid data points. Check your data with data_gappiness function.")
->>>>>>> b0a49217
 
     # Compute the weighted covariance matrix
     cov = cov_num / N
